<<<<<<< HEAD
# Version 0.13.0

* Implement new Scala DSL for creating projects
* Lots of minor code improvements
* Merge 'migrate' phase into 'create' phase
* Rename 'input' field to 'mapping' in most targets
=======
# Version 0.12.2 - 2020-04-06

* Fix type coercion of DecimalTypes
>>>>>>> 01e8e6c2


# Version 0.12.1 - 2020-01-15

* Improve support for Swagger Schema
* Fix infinite loop in recursiveSql


# Version 0.12.0 - 2020-01-09

* Add new RecursiveSqlMapping
* Refactor 'describe' method of mappings
* Fix TemplateRelation to return correct partitions and fields
* Add 'filter' attribute to many mappings


# Version 0.11.6 - 2019-12-17

* Improve build dependency management with DataSets


# Version 0.11.5 - 2019-12-16

* Update to newest Swagger V2 parser
* Workaround for bug in Swagger parser for enums
* Tidy up logging


# Version 0.11.4 - 2019-12-11

* Remove HDFS directories when dropping Hive table partitions


# Version 0.11.3 - 2019-12-06

* Improve migrations of HiveUnionTable
* Improve schema support in 'copy' target 
 

# Version 0.11.2 - 2019-12-02

* Add new 'earliest' mapping


# Version 0.11.1 - 2019-11-29

* Improve Hive compatibility of SQL generator for UNION statements


# Version 0.11.0 - 2019-11-28

* Add support for Spark 3.0 preview
* Remove HBase plugin
* Add optional 'filter' to 'readRelation' mapping
* Improve Hive compatibility of SQL generator for ORDER BY statements
* Fix target table search in Hive Union Table


# Version 0.10.2 - 2019-11-18

* Improve Impala catalog support


# Version 0.10.1 - 2019-11-14

* Add 'error' output to 'extractJson' mapping


# Version 0.10.0 - 2019-11-05

* Add new 'hiveUnionTable' relation
* Add new 'union' schema
* Support nested columns in deduplication
* Support nested Hive VIEWs
* Support Spark 2.4.4


# Version 0.9.1 - 2019-10-10

* Fix wrong Spark application name if configured via Spark config


# Version 0.9.0 - 2019-10-08

* Complete overhaul of job execution. No tasks any more
* Improve Swagger schema support


# Version 0.8.3 - 2019-09-16

* Add configuration option for column insert position of 'historize' mapping


# Version 0.8.2 - 2019-08-29

* Add optional filter condition to 'latest' mapping


# Version 0.8.1 - 2019-08-29

* Improve generation of SQL code containing window functions


# Version 0.8.0 - 2019-08-28

* Add new metric system
* Add Hive view generation from mappings
* Support for Hadoop 3.1 and 3.2 (without Hive)
* Add 'historize' mapping


# Version 0.7.1 - 2019-07-22

* Fix build with CDH-5.15 profile


# Version 0.7.0 - 2019-07-22

* Implement initial REST server
* Implement initial prototype of UI
* Implement new datasets for new tasks (copy/compare/...)


# Version 0.6.5 - 

* Add support for checkpoint directory


# Verison 0.6.4 - 2019-06-20

* Implement column renaming in projections


# Verison 0.6.3 - 2019-06-17

* CopyRelationTask also performs projection


# Version 0.6.2 - 2019-06-12

* "explode" mapping supports simple data types


# Version 0.6.1 - 2019-06-11

* Fix NPE in ShowRelationTask


# Version 0.6.0 - 2019-06-11

* Add multiple relations to `showRelation` task
* github-33: Add new `unit` mapping
* github-34: Fix NPE in Swagger schema reader
* github-36: Add new `explode` mapping

# Version 0.5.0 - 2019-05-28

* github-32: Improve handling of nullable structs
* github-30: Refactoring of whole specification handling
* github-30: Add new 'template' mapping
* Add new `flatten` entry in assembler
* Implement new `flatten` mapping
* github-31: Fix handling of local project definition in flowexec


# Version 0.4.1 - 2019-05-11

* Add parameters to "job run" CLI
* Fix error handling of failing "build" and "clean" tasks


# Version 0.4.0 - 2019-05-08

* Add support for Spark 2.4.2
* Add new assemble mapping
* Add new conform mapping


# Version 0.3.0 - 2019-03-20

* Add null format for Spark
* Add deployment


# Version 0.1.2 - 2018-11-05

* Update to Spark 2.3.2
* Small fixes


# Version 0.1.1 - 2018-09-14

Small fixes


# Version 0.1.0 - 2018-07-20

Initial release<|MERGE_RESOLUTION|>--- conflicted
+++ resolved
@@ -1,15 +1,14 @@
-<<<<<<< HEAD
 # Version 0.13.0
 
 * Implement new Scala DSL for creating projects
 * Lots of minor code improvements
 * Merge 'migrate' phase into 'create' phase
 * Rename 'input' field to 'mapping' in most targets
-=======
+
+
 # Version 0.12.2 - 2020-04-06
 
 * Fix type coercion of DecimalTypes
->>>>>>> 01e8e6c2
 
 
 # Version 0.12.1 - 2020-01-15
